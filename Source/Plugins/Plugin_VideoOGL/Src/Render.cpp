// Copyright (C) 2003 Dolphin Project.

// This program is free software: you can redistribute it and/or modify
// it under the terms of the GNU General Public License as published by
// the Free Software Foundation, version 2.0.

// This program is distributed in the hope that it will be useful,
// but WITHOUT ANY WARRANTY; without even the implied warranty of
// MERCHANTABILITY or FITNESS FOR A PARTICULAR PURPOSE.  See the
// GNU General Public License 2.0 for more details.

// A copy of the GPL 2.0 should have been included with the program.
// If not, see http://www.gnu.org/licenses/

// Official SVN repository and contact information can be found at
// http://code.google.com/p/dolphin-emu/

#include "Globals.h"
#include "Thread.h"
#include "Atomic.h"

#include <vector>
#include <cmath>
#include <cstdio>

#include "GLUtil.h"

#include "FileUtil.h"

#ifdef _WIN32
#include <mmsystem.h>
#endif

#include "CommonPaths.h"
#include "VideoConfig.h"
#include "Statistics.h"
#include "ImageWrite.h"
#include "PixelEngine.h"
#include "Render.h"
#include "OpcodeDecoding.h"
#include "BPStructs.h"
#include "TextureCache.h"
#include "RasterFont.h"
#include "VertexShaderGen.h"
#include "DLCache.h"
#include "PixelShaderManager.h"
#include "ProgramShaderCache.h"
#include "VertexShaderManager.h"
#include "VertexLoaderManager.h"
#include "VertexLoader.h"
#include "PostProcessing.h"
#include "TextureConverter.h"
#include "OnScreenDisplay.h"
#include "Timer.h"
#include "StringUtil.h"
#include "FramebufferManager.h"
#include "Fifo.h"
#include "Debugger.h"
#include "Core.h"
#include "Movie.h"
#include "Host.h"
#include "BPFunctions.h"
#include "FPSCounter.h"
#include "ConfigManager.h"
#include "VertexManager.h"

#include "main.h" // Local
#ifdef _WIN32
#include "EmuWindow.h"
#endif
#if defined _WIN32 || defined HAVE_LIBAV
#include "AVIDump.h"
#endif

#if defined(HAVE_WX) && HAVE_WX
#include <wx/image.h>
#endif



void VideoConfig::UpdateProjectionHack()
{
	::UpdateProjectionHack(g_Config.iPhackvalue, g_Config.sPhackvalue);
}


#if defined(HAVE_WX) && HAVE_WX
// Screenshot thread struct
typedef struct
{
	int W, H;
	std::string filename;
	wxImage *img;
} ScrStrct;
#endif


int OSDInternalW, OSDInternalH;

namespace OGL
{

// Declarations and definitions
// ----------------------------
static int s_fps = 0;
static GLuint s_ShowEFBCopyRegions_VBO = 0;
static GLuint s_ShowEFBCopyRegions_VAO = 0;
static SHADER s_ShowEFBCopyRegions;

static RasterFont* s_pfont = NULL;

// 1 for no MSAA. Use s_MSAASamples > 1 to check for MSAA.
static int s_MSAASamples = 1;
static int s_MSAACoverageSamples = 0;
static int s_LastMultisampleMode = 0;

static bool s_bHaveCoverageMSAA = false;
static u32 s_blendMode;

#if defined(HAVE_WX) && HAVE_WX
static std::thread scrshotThread;
#endif

// EFB cache related
static const u32 EFB_CACHE_RECT_SIZE = 64; // Cache 64x64 blocks.
static const u32 EFB_CACHE_WIDTH = (EFB_WIDTH + EFB_CACHE_RECT_SIZE - 1) / EFB_CACHE_RECT_SIZE; // round up
static const u32 EFB_CACHE_HEIGHT = (EFB_HEIGHT + EFB_CACHE_RECT_SIZE - 1) / EFB_CACHE_RECT_SIZE;
static bool s_efbCacheValid[2][EFB_CACHE_WIDTH * EFB_CACHE_HEIGHT];
static std::vector<u32> s_efbCache[2][EFB_CACHE_WIDTH * EFB_CACHE_HEIGHT]; // 2 for PEEK_Z and PEEK_COLOR


int GetNumMSAASamples(int MSAAMode)
{
	switch (MSAAMode)
	{
		case MULTISAMPLE_OFF:
			return 1;

		case MULTISAMPLE_2X:
			return 2;

		case MULTISAMPLE_4X:
		case MULTISAMPLE_CSAA_8X:
		case MULTISAMPLE_CSAA_16X:
			return 4;

		case MULTISAMPLE_8X:
		case MULTISAMPLE_CSAA_8XQ:
		case MULTISAMPLE_CSAA_16XQ:
			return 8;

		default:
			return 1;
	}
}

int GetNumMSAACoverageSamples(int MSAAMode)
{
	if (!s_bHaveCoverageMSAA)
		return 0;

	switch (g_ActiveConfig.iMultisampleMode)
	{
		case MULTISAMPLE_CSAA_8X:
		case MULTISAMPLE_CSAA_8XQ:
			return 8;

		case MULTISAMPLE_CSAA_16X:
		case MULTISAMPLE_CSAA_16XQ:
			return 16;

		default:
			return 0;
	}
}

// Init functions
Renderer::Renderer()
{
	OSDInternalW = 0;
	OSDInternalH = 0;

	s_fps=0;
	s_ShowEFBCopyRegions_VBO = 0;
	s_blendMode = 0;
	InitFPSCounter();

	OSD::AddMessage(StringFromFormat("Video Info: %s, %s, %s",
				glGetString(GL_VENDOR),
				glGetString(GL_RENDERER),
				glGetString(GL_VERSION)).c_str(), 5000);

	bool bSuccess = true;
	GLint numvertexattribs = 0;
	glGetIntegerv(GL_MAX_VERTEX_ATTRIBS, &numvertexattribs);
	if (numvertexattribs < 16)
	{
		ERROR_LOG(VIDEO, "GPU: OGL ERROR: Number of attributes %d not enough.\n"
				"GPU: Does your video card support OpenGL 2.x?",
				numvertexattribs);
		bSuccess = false;
	}

	// Init extension support.
#ifdef __APPLE__
	glewExperimental = 1;
#endif
	if (glewInit() != GLEW_OK)
	{
		ERROR_LOG(VIDEO, "glewInit() failed! Does your video card support OpenGL 2.x?");
		return;	// TODO: fail
	}

	if (!GLEW_EXT_secondary_color)
	{
		ERROR_LOG(VIDEO, "GPU: OGL ERROR: Need GL_EXT_secondary_color.\n"
				"GPU: Does your video card support OpenGL 2.x?");
		bSuccess = false;
	}

	if (!GLEW_ARB_framebuffer_object)
	{
		ERROR_LOG(VIDEO, "GPU: ERROR: Need GL_ARB_framebufer_object for multiple render targets.\n"
				"GPU: Does your video card support OpenGL 3.0?");
		bSuccess = false;
	}

	if (!GLEW_ARB_vertex_array_object)
	{
		ERROR_LOG(VIDEO, "GPU: OGL ERROR: Need GL_ARB_vertex_array_object.\n"
				"GPU: Does your video card support OpenGL 3.0?");
		bSuccess = false;
	}
	
	if (!GLEW_ARB_map_buffer_range)
	{
		ERROR_LOG(VIDEO, "GPU: OGL ERROR: Need GL_ARB_map_buffer_range.\n"
				"GPU: Does your video card support OpenGL 3.0?");
		bSuccess = false;
	}

	if (!GLEW_ARB_draw_elements_base_vertex)
	{
		ERROR_LOG(VIDEO, "GPU: OGL ERROR: Need GL_ARB_draw_elements_base_vertex.\n"
				"GPU: Does your video card support OpenGL 3.2?");
		bSuccess = false;
	}

	s_bHaveCoverageMSAA = GLEW_NV_framebuffer_multisample_coverage;
	
	g_Config.backend_info.bSupportsDualSourceBlend = GLEW_ARB_blend_func_extended;
	
	g_Config.backend_info.bSupportsGLSLUBO = GLEW_ARB_uniform_buffer_object;
	
	g_Config.backend_info.bSupportsGLPinnedMemory = GLEW_AMD_pinned_memory;
	
	g_Config.backend_info.bSupportsGLSync = GLEW_ARB_sync;
	
	g_Config.backend_info.bSupportsGLSLCache = GLEW_ARB_get_program_binary;

	UpdateActiveConfig();
	OSD::AddMessage(StringFromFormat("Supports: %s%s%s%s- Missing: %s%s%s%s",
			g_ActiveConfig.backend_info.bSupportsDualSourceBlend ? "DualSourceBlend " : "",
			g_ActiveConfig.backend_info.bSupportsGLSLUBO ? "UniformBuffer " : "",
			g_ActiveConfig.backend_info.bSupportsGLPinnedMemory ? "PinnedMemory " : "",
			g_ActiveConfig.backend_info.bSupportsGLSLCache ? "ShaderCache " : "",
			g_ActiveConfig.backend_info.bSupportsDualSourceBlend ? "" : "DualSourceBlend ",
			g_ActiveConfig.backend_info.bSupportsGLSLUBO ? "" : "UniformBuffer ",
			g_ActiveConfig.backend_info.bSupportsGLPinnedMemory ? "" : "PinnedMemory ",
			g_ActiveConfig.backend_info.bSupportsGLSLCache ? "" : "ShaderCache "
			).c_str(), 5000);
			
	s_LastMultisampleMode = g_ActiveConfig.iMultisampleMode;
	s_MSAASamples = GetNumMSAASamples(s_LastMultisampleMode);
	s_MSAACoverageSamples = GetNumMSAACoverageSamples(s_LastMultisampleMode);

	if (!bSuccess)
		return;	// TODO: fail

	// Decide frambuffer size
	s_backbuffer_width = (int)GLInterface->GetBackBufferWidth();
	s_backbuffer_height = (int)GLInterface->GetBackBufferHeight();

	// Handle VSync on/off
	int swapInterval = g_ActiveConfig.bVSync ? 1 : 0;
<<<<<<< HEAD
	NSOpenGLContext *ctx = GLWin.cocoaCtx;
	[ctx setValues: &swapInterval forParameter: NSOpenGLCPSwapInterval];
#elif defined _WIN32
	if (WGLEW_EXT_swap_control)
		wglSwapIntervalEXT(g_ActiveConfig.bVSync ? 1 : 0);
	else
		ERROR_LOG(VIDEO, "No support for SwapInterval (framerate clamped to monitor refresh rate).");
#elif defined(HAVE_X11) && HAVE_X11
	if (glXSwapIntervalSGI)
		glXSwapIntervalSGI(g_ActiveConfig.bVSync ? 1 : 0);
	else
		ERROR_LOG(VIDEO, "No support for SwapInterval (framerate clamped to monitor refresh rate).");
#endif
=======
	GLInterface->SwapInterval(swapInterval);
>>>>>>> d0ea94a2

	// check the max texture width and height
	GLint max_texture_size;
	glGetIntegerv(GL_MAX_TEXTURE_SIZE, (GLint *)&max_texture_size);
	if (max_texture_size < 1024)
		ERROR_LOG(VIDEO, "GL_MAX_TEXTURE_SIZE too small at %i - must be at least 1024.",
				max_texture_size);

	if (GL_REPORT_ERROR() != GL_NO_ERROR)
		bSuccess = false;

	if (!GLEW_ARB_texture_non_power_of_two)
		WARN_LOG(VIDEO, "ARB_texture_non_power_of_two not supported.");

	// TODO: Move these somewhere else?
	FramebufferManagerBase::SetLastXfbWidth(MAX_XFB_WIDTH);
	FramebufferManagerBase::SetLastXfbHeight(MAX_XFB_HEIGHT);

	UpdateDrawRectangle(s_backbuffer_width, s_backbuffer_height);

	s_LastEFBScale = g_ActiveConfig.iEFBScale;
	CalculateTargetSize(s_backbuffer_width, s_backbuffer_height);

	// Because of the fixed framebuffer size we need to disable the resolution
	// options while running
	g_Config.bRunning = true;

	if (GL_REPORT_ERROR() != GL_NO_ERROR)
		bSuccess = false;

	// Initialize the FramebufferManager
	g_framebuffer_manager = new FramebufferManager(s_target_width, s_target_height,
			s_MSAASamples, s_MSAACoverageSamples);

	if (GL_REPORT_ERROR() != GL_NO_ERROR)
		bSuccess = false;
	
	glStencilFunc(GL_ALWAYS, 0, 0);
	glBlendFunc(GL_ONE, GL_ONE);

	glViewport(0, 0, GetTargetWidth(), GetTargetHeight()); // Reset The Current Viewport

	glClearColor(0.0f, 0.0f, 0.0f, 1.0f);
	glClearDepth(1.0f);
	glEnable(GL_DEPTH_TEST);
	glDepthFunc(GL_LEQUAL);

	glPixelStorei(GL_UNPACK_ALIGNMENT, 4);  // 4-byte pixel alignment

	glDisable(GL_STENCIL_TEST);
	glEnable(GL_SCISSOR_TEST);

	glScissor(0, 0, GetTargetWidth(), GetTargetHeight());
	glBlendColor(0, 0, 0, 0.5f);
	glClearDepth(1.0f);
	
	// this is a hack to work around an ati driver issue.
	// usually this shouldn't be needed (and isn't allowed in core)
	// but else glGenerateMipmaps wouldn't work always
	glEnable(GL_TEXTURE_2D);

	UpdateActiveConfig();
}

Renderer::~Renderer()
{

#if defined(HAVE_WX) && HAVE_WX
	if (scrshotThread.joinable())
		scrshotThread.join();
#endif

	delete g_framebuffer_manager;
}

void Renderer::Shutdown()
{
	g_Config.bRunning = false;
	UpdateActiveConfig();
	
	glDeleteBuffers(1, &s_ShowEFBCopyRegions_VBO);
	glDeleteVertexArrays(1, &s_ShowEFBCopyRegions_VAO);
	s_ShowEFBCopyRegions_VBO = 0;
	
	delete s_pfont;
	s_pfont = 0;
	s_ShowEFBCopyRegions.Destroy();
}

void Renderer::Init()
{
	s_pfont = new RasterFont();
	
	ProgramShaderCache::CompileShader(s_ShowEFBCopyRegions, 
		"in vec2 rawpos;\n"
		"in vec3 color0;\n"
		"out vec4 c;\n"
		"void main(void) {\n"
		"	gl_Position = vec4(rawpos,0,1);\n"
		"	c = vec4(color0, 1.0);\n"
		"}\n",
		"in vec4 c;\n"
		"out vec4 ocol0;\n"
		"void main(void) {\n"
		"	ocol0 = c;\n"
		"}\n");
	
	// creating buffers
	glGenBuffers(1, &s_ShowEFBCopyRegions_VBO);
	glGenVertexArrays(1, &s_ShowEFBCopyRegions_VAO);
	glBindBuffer(GL_ARRAY_BUFFER, s_ShowEFBCopyRegions_VBO);
	glBindVertexArray( s_ShowEFBCopyRegions_VAO );
	glEnableVertexAttribArray(SHADER_POSITION_ATTRIB);
	glVertexAttribPointer(SHADER_POSITION_ATTRIB, 2, GL_FLOAT, 0, sizeof(GLfloat)*5, NULL);
	glEnableVertexAttribArray(SHADER_COLOR0_ATTRIB);
	glVertexAttribPointer(SHADER_COLOR0_ATTRIB, 3, GL_FLOAT, 0, sizeof(GLfloat)*5, (GLfloat*)NULL+2);
}

// Create On-Screen-Messages
void Renderer::DrawDebugInfo()
{
	// Reset viewport for drawing text
	glViewport(0, 0, GLInterface->GetBackBufferWidth(), GLInterface->GetBackBufferHeight());
	// Draw various messages on the screen, like FPS, statistics, etc.
	char debugtext_buffer[8192];
	char *p = debugtext_buffer;
	p[0] = 0;

	if (g_ActiveConfig.bShowFPS)
		p+=sprintf(p, "FPS: %d\n", s_fps);

	if (SConfig::GetInstance().m_ShowLag)
		p+=sprintf(p, "Lag: %llu\n", Movie::g_currentLagCount);

	if (g_ActiveConfig.bShowInputDisplay)
		p+=sprintf(p, "%s", Movie::GetInputDisplay().c_str());

	if (g_ActiveConfig.bShowEFBCopyRegions)
	{
		// Store Line Size
		GLfloat lSize;
		glGetFloatv(GL_LINE_WIDTH, &lSize);

		// Set Line Size
		glLineWidth(3.0f);

		// 2*Coords + 3*Color
		glBindBuffer(GL_ARRAY_BUFFER, s_ShowEFBCopyRegions_VBO);
		glBufferData(GL_ARRAY_BUFFER, stats.efb_regions.size() * sizeof(GLfloat) * (2+3)*2*6, NULL, GL_STREAM_DRAW);
		GLfloat *Vertices = (GLfloat*)glMapBuffer(GL_ARRAY_BUFFER, GL_WRITE_ONLY);

		// Draw EFB copy regions rectangles
		int a = 0;
		GLfloat color[3] = {0.0f, 1.0f, 1.0f};
		
		for (std::vector<EFBRectangle>::const_iterator it = stats.efb_regions.begin();
			it != stats.efb_regions.end(); ++it)
		{
			GLfloat halfWidth = EFB_WIDTH / 2.0f;
			GLfloat halfHeight = EFB_HEIGHT / 2.0f;
			GLfloat x =  (GLfloat) -1.0f + ((GLfloat)it->left / halfWidth);
			GLfloat y =  (GLfloat) 1.0f - ((GLfloat)it->top / halfHeight);
			GLfloat x2 = (GLfloat) -1.0f + ((GLfloat)it->right / halfWidth);
			GLfloat y2 = (GLfloat) 1.0f - ((GLfloat)it->bottom / halfHeight);

			Vertices[a++] = x;
			Vertices[a++] = y;
			Vertices[a++] = color[0];
			Vertices[a++] = color[1];
			Vertices[a++] = color[2];
			
			Vertices[a++] = x2;
			Vertices[a++] = y;
			Vertices[a++] = color[0];
			Vertices[a++] = color[1];
			Vertices[a++] = color[2];
			
			
			Vertices[a++] = x2;
			Vertices[a++] = y;
			Vertices[a++] = color[0];
			Vertices[a++] = color[1];
			Vertices[a++] = color[2];
			
			Vertices[a++] = x2;
			Vertices[a++] = y2;
			Vertices[a++] = color[0];
			Vertices[a++] = color[1];
			Vertices[a++] = color[2];
			
			
			Vertices[a++] = x2;
			Vertices[a++] = y2;
			Vertices[a++] = color[0];
			Vertices[a++] = color[1];
			Vertices[a++] = color[2];
			
			Vertices[a++] = x;
			Vertices[a++] = y2;
			Vertices[a++] = color[0];
			Vertices[a++] = color[1];
			Vertices[a++] = color[2];
			
			
			Vertices[a++] = x;
			Vertices[a++] = y2;
			Vertices[a++] = color[0];
			Vertices[a++] = color[1];
			Vertices[a++] = color[2];
			
			Vertices[a++] = x;
			Vertices[a++] = y;
			Vertices[a++] = color[0];
			Vertices[a++] = color[1];
			Vertices[a++] = color[2];
			
			
			Vertices[a++] = x;
			Vertices[a++] = y;
			Vertices[a++] = color[0];
			Vertices[a++] = color[1];
			Vertices[a++] = color[2];
			
			Vertices[a++] = x2;
			Vertices[a++] = y2;
			Vertices[a++] = color[0];
			Vertices[a++] = color[1];
			Vertices[a++] = color[2];
			
			
			Vertices[a++] = x2;
			Vertices[a++] = y;
			Vertices[a++] = color[0];
			Vertices[a++] = color[1];
			Vertices[a++] = color[2];
			
			Vertices[a++] = x;
			Vertices[a++] = y2;
			Vertices[a++] = color[0];
			Vertices[a++] = color[1];
			Vertices[a++] = color[2];
			
			// TO DO: build something nicer here
			GLfloat temp = color[0];
			color[0] = color[1];
			color[1] = color[2];
			color[2] = temp;
		}
		glUnmapBuffer(GL_ARRAY_BUFFER);
		
		s_ShowEFBCopyRegions.Bind();
		glBindVertexArray( s_ShowEFBCopyRegions_VAO );
		glDrawArrays(GL_LINES, 0, stats.efb_regions.size() * 2*6);

		// Restore Line Size
		glLineWidth(lSize);

		// Clear stored regions
		stats.efb_regions.clear();
	}

	if (g_ActiveConfig.bOverlayStats)
		p = Statistics::ToString(p);

	if (g_ActiveConfig.bOverlayProjStats)
		p = Statistics::ToStringProj(p);

	// Render a shadow, and then the text.
	if (p != debugtext_buffer)
	{
		Renderer::RenderText(debugtext_buffer, 21, 21, 0xDD000000);
		Renderer::RenderText(debugtext_buffer, 20, 20, 0xFF00FFFF);
	}
}

void Renderer::RenderText(const char *text, int left, int top, u32 color)
{
	const int nBackbufferWidth = (int)GLInterface->GetBackBufferWidth();
	const int nBackbufferHeight = (int)GLInterface->GetBackBufferHeight();

	s_pfont->printMultilineText(text,
		left * 2.0f / (float)nBackbufferWidth - 1,
		1 - top * 2.0f / (float)nBackbufferHeight,
		0, nBackbufferWidth, nBackbufferHeight, color);

	GL_REPORT_ERRORD();
}

TargetRectangle Renderer::ConvertEFBRectangle(const EFBRectangle& rc)
{
	TargetRectangle result;
	result.left   = EFBToScaledX(rc.left);
	result.top    = EFBToScaledY(EFB_HEIGHT - rc.top);
	result.right  = EFBToScaledX(rc.right);
	result.bottom = EFBToScaledY(EFB_HEIGHT - rc.bottom);
	return result;
}

// Function: This function handles the OpenGL glScissor() function
// ----------------------------
// Call browser: OpcodeDecoding.cpp ExecuteDisplayList > Decode() > LoadBPReg()
//		case 0x52 > SetScissorRect()
// ----------------------------
// bpmem.scissorTL.x, y = 342x342
// bpmem.scissorBR.x, y = 981x821
// Renderer::GetTargetHeight() = the fixed ini file setting
// donkopunchstania - it appears scissorBR is the bottom right pixel inside the scissor box
// therefore the width and height are (scissorBR + 1) - scissorTL
void Renderer::SetScissorRect(const TargetRectangle& rc)
{
	glScissor(rc.left, rc.bottom, rc.GetWidth(), rc.GetHeight());
}

void Renderer::SetColorMask()
{
	// Only enable alpha channel if it's supported by the current EFB format
	GLenum ColorMask = GL_FALSE, AlphaMask = GL_FALSE;
	if (bpmem.alpha_test.TestResult() != AlphaTest::FAIL)
	{
		if (bpmem.blendmode.colorupdate)
			ColorMask = GL_TRUE;
		if (bpmem.blendmode.alphaupdate && (bpmem.zcontrol.pixel_format == PIXELFMT_RGBA6_Z24))
			AlphaMask = GL_TRUE;
	}
	glColorMask(ColorMask,  ColorMask,  ColorMask,  AlphaMask);
}

void ClearEFBCache()
{
	for (u32 i = 0; i < EFB_CACHE_WIDTH * EFB_CACHE_HEIGHT; ++i)
		s_efbCacheValid[0][i] = false;

	for (u32 i = 0; i < EFB_CACHE_WIDTH * EFB_CACHE_HEIGHT; ++i)
		s_efbCacheValid[1][i] = false;
}

void Renderer::UpdateEFBCache(EFBAccessType type, u32 cacheRectIdx, const EFBRectangle& efbPixelRc, const TargetRectangle& targetPixelRc, const u32* data)
{
	u32 cacheType = (type == PEEK_Z ? 0 : 1);

	if (!s_efbCache[cacheType][cacheRectIdx].size())
		s_efbCache[cacheType][cacheRectIdx].resize(EFB_CACHE_RECT_SIZE * EFB_CACHE_RECT_SIZE);

	u32 targetPixelRcWidth = targetPixelRc.right - targetPixelRc.left;
	u32 efbPixelRcHeight = efbPixelRc.bottom - efbPixelRc.top;
	u32 efbPixelRcWidth = efbPixelRc.right - efbPixelRc.left;

	for (u32 yCache = 0; yCache < efbPixelRcHeight; ++yCache)
	{
		u32 yEFB = efbPixelRc.top + yCache;
		u32 yPixel = (EFBToScaledY(EFB_HEIGHT - yEFB) + EFBToScaledY(EFB_HEIGHT - yEFB - 1)) / 2;
		u32 yData = yPixel - targetPixelRc.bottom;

		for (u32 xCache = 0; xCache < efbPixelRcWidth; ++xCache)
		{
			u32 xEFB = efbPixelRc.left + xCache;
			u32 xPixel = (EFBToScaledX(xEFB) + EFBToScaledX(xEFB + 1)) / 2;
			u32 xData = xPixel - targetPixelRc.left;
			s_efbCache[cacheType][cacheRectIdx][yCache * EFB_CACHE_RECT_SIZE + xCache] = data[yData * targetPixelRcWidth + xData];
		}
	}

	s_efbCacheValid[cacheType][cacheRectIdx] = true;
}

// This function allows the CPU to directly access the EFB.
// There are EFB peeks (which will read the color or depth of a pixel)
// and EFB pokes (which will change the color or depth of a pixel).
//
// The behavior of EFB peeks can only be modified by:
//	- GX_PokeAlphaRead
// The behavior of EFB pokes can be modified by:
//	- GX_PokeAlphaMode (TODO)
//	- GX_PokeAlphaUpdate (TODO)
//	- GX_PokeBlendMode (TODO)
//	- GX_PokeColorUpdate (TODO)
//	- GX_PokeDither (TODO)
//	- GX_PokeDstAlpha (TODO)
//	- GX_PokeZMode (TODO)
u32 Renderer::AccessEFB(EFBAccessType type, u32 x, u32 y, u32 poke_data)
{
	if (!g_ActiveConfig.bEFBAccessEnable)
		return 0;

	u32 cacheRectIdx = (y / EFB_CACHE_RECT_SIZE) * EFB_CACHE_WIDTH
	                 + (x / EFB_CACHE_RECT_SIZE);

	// Get the rectangular target region containing the EFB pixel
	EFBRectangle efbPixelRc;
	efbPixelRc.left = (x / EFB_CACHE_RECT_SIZE) * EFB_CACHE_RECT_SIZE;
	efbPixelRc.top = (y / EFB_CACHE_RECT_SIZE) * EFB_CACHE_RECT_SIZE;
	efbPixelRc.right = std::min(efbPixelRc.left + EFB_CACHE_RECT_SIZE, (u32)EFB_WIDTH);
	efbPixelRc.bottom = std::min(efbPixelRc.top + EFB_CACHE_RECT_SIZE, (u32)EFB_HEIGHT);

	TargetRectangle targetPixelRc = ConvertEFBRectangle(efbPixelRc);
	u32 targetPixelRcWidth = targetPixelRc.right - targetPixelRc.left;
	u32 targetPixelRcHeight = targetPixelRc.top - targetPixelRc.bottom;

	// TODO (FIX) : currently, AA path is broken/offset and doesn't return the correct pixel
	switch (type)
	{
	case PEEK_Z:
		{
			u32 z;

			if (!s_efbCacheValid[0][cacheRectIdx])
			{
				if (s_MSAASamples > 1)
				{
					// Resolve our rectangle.
					FramebufferManager::GetEFBDepthTexture(efbPixelRc);
					glBindFramebuffer(GL_READ_FRAMEBUFFER, FramebufferManager::GetResolvedFramebuffer());
				}

				u32* depthMap = new u32[targetPixelRcWidth * targetPixelRcHeight];

				glReadPixels(targetPixelRc.left, targetPixelRc.bottom, targetPixelRcWidth, targetPixelRcHeight,
				             GL_DEPTH_COMPONENT, GL_UNSIGNED_INT, depthMap);
				GL_REPORT_ERRORD();

				UpdateEFBCache(type, cacheRectIdx, efbPixelRc, targetPixelRc, depthMap);

				delete[] depthMap;
			}

			u32 xRect = x % EFB_CACHE_RECT_SIZE;
			u32 yRect = y % EFB_CACHE_RECT_SIZE;
			z = s_efbCache[0][cacheRectIdx][yRect * EFB_CACHE_RECT_SIZE + xRect];

			// Scale the 32-bit value returned by glReadPixels to a 24-bit
			// value (GC uses a 24-bit Z-buffer).
			// TODO: in RE0 this value is often off by one, which causes lighting to disappear
			if(bpmem.zcontrol.pixel_format == PIXELFMT_RGB565_Z16)
			{
				// if Z is in 16 bit format you must return a 16 bit integer
				z = z >> 16;
			}
			else
			{
				z = z >> 8;
			}
			return z;
		}

	case PEEK_COLOR: // GXPeekARGB
		{
			// Although it may sound strange, this really is A8R8G8B8 and not RGBA or 24-bit...

			// Tested in Killer 7, the first 8bits represent the alpha value which is used to
			// determine if we're aiming at an enemy (0x80 / 0x88) or not (0x70)
			// Wind Waker is also using it for the pictograph to determine the color of each pixel

			u32 color;

			if (!s_efbCacheValid[1][cacheRectIdx])
			{
				if (s_MSAASamples > 1)
				{
					// Resolve our rectangle.
					FramebufferManager::GetEFBColorTexture(efbPixelRc);
					glBindFramebuffer(GL_READ_FRAMEBUFFER, FramebufferManager::GetResolvedFramebuffer());
				}

				u32* colorMap = new u32[targetPixelRcWidth * targetPixelRcHeight];

				glReadPixels(targetPixelRc.left, targetPixelRc.bottom, targetPixelRcWidth, targetPixelRcHeight,
				             GL_BGRA, GL_UNSIGNED_INT_8_8_8_8_REV, colorMap);
				GL_REPORT_ERRORD();

				UpdateEFBCache(type, cacheRectIdx, efbPixelRc, targetPixelRc, colorMap);

				delete[] colorMap;
			}

			u32 xRect = x % EFB_CACHE_RECT_SIZE;
			u32 yRect = y % EFB_CACHE_RECT_SIZE;
			color = s_efbCache[1][cacheRectIdx][yRect * EFB_CACHE_RECT_SIZE + xRect];

			// check what to do with the alpha channel (GX_PokeAlphaRead)
			PixelEngine::UPEAlphaReadReg alpha_read_mode;
			PixelEngine::Read16((u16&)alpha_read_mode, PE_ALPHAREAD);

			if (bpmem.zcontrol.pixel_format == PIXELFMT_RGBA6_Z24)
			{
				color = RGBA8ToRGBA6ToRGBA8(color);
			}
			else if (bpmem.zcontrol.pixel_format == PIXELFMT_RGB565_Z16)
			{
				color = RGBA8ToRGB565ToRGBA8(color);
			}
			if(bpmem.zcontrol.pixel_format != PIXELFMT_RGBA6_Z24)
			{
				color |= 0xFF000000;
			}
			if(alpha_read_mode.ReadMode == 2) return color; // GX_READ_NONE
			else if(alpha_read_mode.ReadMode == 1) return (color | 0xFF000000); // GX_READ_FF
			else /*if(alpha_read_mode.ReadMode == 0)*/ return (color & 0x00FFFFFF); // GX_READ_00
		}

	case POKE_COLOR:
	case POKE_Z:
		// TODO: Implement. One way is to draw a tiny pixel-sized rectangle at
		// the exact location. Note: EFB pokes are susceptible to Z-buffering
		// and perhaps blending.
		//WARN_LOG(VIDEOINTERFACE, "This is probably some kind of software rendering");
		break;

	default:
		break;
	}

	return 0;
}

// Called from VertexShaderManager
void Renderer::UpdateViewport(Matrix44& vpCorrection)
{
	// reversed gxsetviewport(xorig, yorig, width, height, nearz, farz)
	// [0] = width/2
	// [1] = height/2
	// [2] = 16777215 * (farz - nearz)
	// [3] = xorig + width/2 + 342
	// [4] = yorig + height/2 + 342
	// [5] = 16777215 * farz

	int scissorXOff = bpmem.scissorOffset.x * 2;
	int scissorYOff = bpmem.scissorOffset.y * 2;

	// TODO: ceil, floor or just cast to int?
	int X = EFBToScaledX((int)ceil(xfregs.viewport.xOrig - xfregs.viewport.wd - (float)scissorXOff));
	int Y = EFBToScaledY((int)ceil((float)EFB_HEIGHT - xfregs.viewport.yOrig + xfregs.viewport.ht + (float)scissorYOff));
	int Width = EFBToScaledX((int)ceil(2.0f * xfregs.viewport.wd));
	int Height = EFBToScaledY((int)ceil(-2.0f * xfregs.viewport.ht));
	double GLNear = (xfregs.viewport.farZ - xfregs.viewport.zRange) / 16777216.0f;
	double GLFar = xfregs.viewport.farZ / 16777216.0f;
	if (Width < 0)
	{
		X += Width;
		Width *= -1;
	}
	if (Height < 0)
	{
		Y += Height;
		Height *= -1;
	}

	// OpenGL does not require any viewport correct
	Matrix44::LoadIdentity(vpCorrection);

	// Update the view port
	glViewport(X, Y, Width, Height);
	glDepthRange(GLNear, GLFar);
}

void Renderer::ClearScreen(const EFBRectangle& rc, bool colorEnable, bool alphaEnable, bool zEnable, u32 color, u32 z)
{
	ResetAPIState();

	// color
	GLboolean const
		color_mask = colorEnable ? GL_TRUE : GL_FALSE,
		alpha_mask = alphaEnable ? GL_TRUE : GL_FALSE;
	glColorMask(color_mask,  color_mask,  color_mask,  alpha_mask);

	glClearColor(
		float((color >> 16) & 0xFF) / 255.0f,
		float((color >> 8) & 0xFF) / 255.0f,
		float((color >> 0) & 0xFF) / 255.0f,
		float((color >> 24) & 0xFF) / 255.0f);

	// depth
	glDepthMask(zEnable ? GL_TRUE : GL_FALSE);

	glClearDepth(float(z & 0xFFFFFF) / float(0xFFFFFF));

	// Update rect for clearing the picture
	glEnable(GL_SCISSOR_TEST);

	TargetRectangle const targetRc = ConvertEFBRectangle(rc);
	glScissor(targetRc.left, targetRc.bottom, targetRc.GetWidth(), targetRc.GetHeight());

	// glColorMask/glDepthMask/glScissor affect glClear (glViewport does not)
	glClear(GL_COLOR_BUFFER_BIT | GL_DEPTH_BUFFER_BIT);

	RestoreAPIState();

	ClearEFBCache();
}

void Renderer::ReinterpretPixelData(unsigned int convtype)
{
	// TODO
}

void Renderer::SetBlendMode(bool forceUpdate)
{
<<<<<<< HEAD
	bool useDstAlpha = !g_ActiveConfig.bDstAlphaPass && bpmem.dstalpha.enable && bpmem.blendmode.alphaupdate
		&& bpmem.zcontrol.pixel_format == PIXELFMT_RGBA6_Z24;
	bool useDualSource = useDstAlpha && g_ActiveConfig.backend_info.bSupportsDualSourceBlend;
	
=======
	// Our render target always uses an alpha channel, so we need to override the blend functions to assume a destination alpha of 1 if the render target isn't supposed to have an alpha channel
	// Example: D3DBLEND_DESTALPHA needs to be D3DBLEND_ONE since the result without an alpha channel is assumed to always be 1.
    bool target_has_alpha = bpmem.zcontrol.pixel_format == PIXELFMT_RGBA6_Z24;
	const GLenum glSrcFactors[8] =
	{
		GL_ZERO,
		GL_ONE,
		GL_DST_COLOR,
		GL_ONE_MINUS_DST_COLOR,
		GL_SRC_ALPHA,
		GL_ONE_MINUS_SRC_ALPHA, // NOTE: If dual-source blending is enabled, use SRC1_ALPHA
		(target_has_alpha) ? GL_DST_ALPHA : (GLenum)GL_ONE,
		(target_has_alpha) ? GL_ONE_MINUS_DST_ALPHA : (GLenum)GL_ZERO
	};
	const GLenum glDestFactors[8] =
	{
		GL_ZERO,
		GL_ONE,
		GL_SRC_COLOR,
		GL_ONE_MINUS_SRC_COLOR,
		GL_SRC_ALPHA,
		GL_ONE_MINUS_SRC_ALPHA, // NOTE: If dual-source blending is enabled, use SRC1_ALPHA
		(target_has_alpha) ? GL_DST_ALPHA : (GLenum)GL_ONE,
		(target_has_alpha) ? GL_ONE_MINUS_DST_ALPHA : (GLenum)GL_ZERO
	};

>>>>>>> d0ea94a2
	// blend mode bit mask
	// 0 - blend enable
	// 1 - dst alpha enabled
	// 2 - reverse subtract enable (else add)
	// 3-5 - srcRGB function
	// 6-8 - dstRGB function

	u32 newval = useDualSource << 1;
	newval |= bpmem.blendmode.subtract << 2;

	if (bpmem.blendmode.subtract)
		newval |= 0x0049;   // enable blending src 1 dst 1
	else if (bpmem.blendmode.blendenable)
	{
		newval |= 1;    // enable blending
		newval |= bpmem.blendmode.srcfactor << 3;
		newval |= bpmem.blendmode.dstfactor << 6;
	}

	u32 changes = forceUpdate ? 0xFFFFFFFF : newval ^ s_blendMode;

	if (changes & 1)
		// blend enable change
		(newval & 1) ? glEnable(GL_BLEND) : glDisable(GL_BLEND);

	if (changes & 4)
	{
		// subtract enable change
		GLenum equation = newval & 4 ? GL_FUNC_REVERSE_SUBTRACT : GL_FUNC_ADD;
		GLenum equationAlpha = useDualSource ? GL_FUNC_ADD : equation;
		
		if (g_ActiveConfig.backend_info.bSupportsDualSourceBlend)
			glBlendEquationSeparate(equation, equationAlpha);
		else
			glBlendEquation(newval & 4 ? GL_FUNC_REVERSE_SUBTRACT : GL_FUNC_ADD);
	}

	if (changes & 0x1FA)
	{
<<<<<<< HEAD
		if (g_ActiveConfig.backend_info.bSupportsDualSourceBlend)
=======
		GLenum srcFactor = glSrcFactors[(newval >> 3) & 7];
		GLenum dstFactor = glDestFactors[(newval >> 6) & 7];
#ifdef USE_DUAL_SOURCE_BLEND
		GLenum srcFactorAlpha = srcFactor;
		GLenum dstFactorAlpha = dstFactor;
		if (useDualSource)
>>>>>>> d0ea94a2
		{
			GLenum srcFactor = glSrcFactors[(newval >> 3) & 7];
			GLenum srcFactorAlpha = srcFactor;
			GLenum dstFactor = glDestFactors[(newval >> 6) & 7];
			GLenum dstFactorAlpha = dstFactor;
			if (useDualSource)
			{
				srcFactorAlpha = GL_ONE;
				dstFactorAlpha = GL_ZERO;

				if (srcFactor == GL_SRC_ALPHA)
					srcFactor = GL_SRC1_ALPHA;
				else if (srcFactor == GL_ONE_MINUS_SRC_ALPHA)
					srcFactor = GL_ONE_MINUS_SRC1_ALPHA;

				if (dstFactor == GL_SRC_ALPHA)
					dstFactor = GL_SRC1_ALPHA;
				else if (dstFactor == GL_ONE_MINUS_SRC_ALPHA)
					dstFactor = GL_ONE_MINUS_SRC1_ALPHA;
			}

<<<<<<< HEAD
			// blend RGB change
			glBlendFuncSeparate(srcFactor, dstFactor, srcFactorAlpha, dstFactorAlpha);
		}
		else
			glBlendFunc(glSrcFactors[(newval >> 3) & 7], glDestFactors[(newval >> 6) & 7]);
=======
		// blend RGB change
		glBlendFuncSeparate(srcFactor, dstFactor, srcFactorAlpha, dstFactorAlpha);
#else
		glBlendFunc(srcFactor, dstFactor);
#endif
>>>>>>> d0ea94a2
	}

	s_blendMode = newval;
}

// This function has the final picture. We adjust the aspect ratio here.
void Renderer::Swap(u32 xfbAddr, FieldType field, u32 fbWidth, u32 fbHeight,const EFBRectangle& rc,float Gamma)
{
	static int w = 0, h = 0;
	if (g_bSkipCurrentFrame || (!XFBWrited && !g_ActiveConfig.RealXFBEnabled()) || !fbWidth || !fbHeight)
	{
		if (g_ActiveConfig.bDumpFrames && frame_data)
		{
#ifdef _WIN32
			AVIDump::AddFrame(frame_data);
#elif defined HAVE_LIBAV
			AVIDump::AddFrame((u8*)frame_data, w, h);
#endif
		}
		Core::Callback_VideoCopiedToXFB(false);
		return;
	}

	if (field == FIELD_LOWER) xfbAddr -= fbWidth * 2;
	u32 xfbCount = 0;
	const XFBSourceBase* const* xfbSourceList = FramebufferManager::GetXFBSource(xfbAddr, fbWidth, fbHeight, xfbCount);
	if (g_ActiveConfig.VirtualXFBEnabled() && (!xfbSourceList || xfbCount == 0))
	{
		if (g_ActiveConfig.bDumpFrames && frame_data)
		{
#ifdef _WIN32
			AVIDump::AddFrame(frame_data);
#elif defined HAVE_LIBAV
			AVIDump::AddFrame((u8*)frame_data, w, h);
#endif
		}
		Core::Callback_VideoCopiedToXFB(false);
		return;
	}

	ResetAPIState();

	UpdateDrawRectangle(s_backbuffer_width, s_backbuffer_height);
	TargetRectangle flipped_trc = GetTargetRectangle();

	// Flip top and bottom for some reason; TODO: Fix the code to suck less?
	int tmp = flipped_trc.top;
	flipped_trc.top = flipped_trc.bottom;
	flipped_trc.bottom = tmp;

	// Textured triangles are necessary because of post-processing shaders

	// Disable all other stages
	for (int i = 0; i < 8; ++i)
		OGL::TextureCache::DisableStage(i);

	// Update GLViewPort
	glViewport(flipped_trc.left, flipped_trc.bottom, flipped_trc.GetWidth(), flipped_trc.GetHeight());

	GL_REPORT_ERRORD();

	// We must call ApplyShader here even if no post proc is selected - it takes
	// care of disabling it in that case. It returns false in case of no post processing.
	//bool applyShader = PostProcessing::ApplyShader();
	// degasus: disabled for blitting
	
	// Copy the framebuffer to screen.

	const XFBSourceBase* xfbSource = NULL;

	if(g_ActiveConfig.bUseXFB)
	{
		// Render to the real buffer now.
		glBindFramebuffer(GL_DRAW_FRAMEBUFFER, 0); // switch to the window backbuffer
		
		// draw each xfb source
		glBindFramebuffer(GL_READ_FRAMEBUFFER, FramebufferManager::GetXFBFramebuffer());

		for (u32 i = 0; i < xfbCount; ++i)
		{
			xfbSource = xfbSourceList[i];

			MathUtil::Rectangle<float> drawRc;

			if (g_ActiveConfig.bUseRealXFB)
			{
				drawRc.top = flipped_trc.top;
				drawRc.bottom = flipped_trc.bottom;
				drawRc.left = flipped_trc.left;
				drawRc.right = flipped_trc.right;
			}
			else
			{
				// use virtual xfb with offset
				int xfbHeight = xfbSource->srcHeight;
				int xfbWidth = xfbSource->srcWidth;
				int hOffset = ((s32)xfbSource->srcAddr - (s32)xfbAddr) / ((s32)fbWidth * 2);
				
				drawRc.top = flipped_trc.bottom + (hOffset + xfbHeight) * flipped_trc.GetHeight() / fbHeight;
				drawRc.bottom = flipped_trc.bottom + hOffset * flipped_trc.GetHeight() / fbHeight;
				drawRc.left = flipped_trc.left + (flipped_trc.GetWidth() - xfbWidth * flipped_trc.GetWidth() / fbWidth)/2;
				drawRc.right = flipped_trc.left + (flipped_trc.GetWidth() + xfbWidth * flipped_trc.GetWidth() / fbWidth)/2;
				
				// The following code disables auto stretch.  Kept for reference.
				// scale draw area for a 1 to 1 pixel mapping with the draw target
				//float vScale = (float)fbHeight / (float)flipped_trc.GetHeight();
				//float hScale = (float)fbWidth / (float)flipped_trc.GetWidth();
				//drawRc.top *= vScale;
				//drawRc.bottom *= vScale;
				//drawRc.left *= hScale;
				//drawRc.right *= hScale;
			}
			// Tell the OSD Menu about the current internal resolution
			OSDInternalW = xfbSource->sourceRc.GetWidth(); OSDInternalH = xfbSource->sourceRc.GetHeight();

			MathUtil::Rectangle<float> sourceRc;
			sourceRc.left = xfbSource->sourceRc.left;
			sourceRc.right = xfbSource->sourceRc.right;
			sourceRc.top = xfbSource->sourceRc.top;
			sourceRc.bottom = xfbSource->sourceRc.bottom;

			xfbSource->Draw(sourceRc, drawRc, 0, 0);
		}
	}
	else
	{
		TargetRectangle targetRc = ConvertEFBRectangle(rc);
		
		// for msaa mode, we must resolve the efb content to non-msaa
		FramebufferManager::ResolveAndGetRenderTarget(rc);
		
		// Render to the real buffer now. (resolve have changed this in msaa mode)
		glBindFramebuffer(GL_DRAW_FRAMEBUFFER, 0);
		
		// always the non-msaa fbo
		GLuint fb = s_MSAASamples>1?FramebufferManager::GetResolvedFramebuffer():FramebufferManager::GetEFBFramebuffer();
			
		glBindFramebuffer(GL_READ_FRAMEBUFFER, fb);
		glBlitFramebuffer(targetRc.left, targetRc.bottom, targetRc.right, targetRc.top,
			flipped_trc.left, flipped_trc.bottom, flipped_trc.right, flipped_trc.top,
			GL_COLOR_BUFFER_BIT, GL_LINEAR);
	}

	glBindFramebuffer(GL_READ_FRAMEBUFFER, 0);

	// Save screenshot
	if (s_bScreenshot)
	{
		std::lock_guard<std::mutex> lk(s_criticalScreenshot);
		SaveScreenshot(s_sScreenshotName, flipped_trc);
		// Reset settings
		s_sScreenshotName.clear();
		s_bScreenshot = false;
	}

	// Frame dumps are handled a little differently in Windows
#if defined _WIN32 || defined HAVE_LIBAV
	if (g_ActiveConfig.bDumpFrames)
	{
		std::lock_guard<std::mutex> lk(s_criticalScreenshot);
		if (!frame_data || w != flipped_trc.GetWidth() ||
		             h != flipped_trc.GetHeight())
		{
			if (frame_data) delete[] frame_data;
			w = flipped_trc.GetWidth();
			h = flipped_trc.GetHeight();
			frame_data = new char[3 * w * h];
		}
		glPixelStorei(GL_PACK_ALIGNMENT, 1);
		glReadPixels(flipped_trc.left, flipped_trc.bottom, w, h, GL_BGR, GL_UNSIGNED_BYTE, frame_data);
		if (GL_REPORT_ERROR() == GL_NO_ERROR && w > 0 && h > 0)
		{
			if (!bLastFrameDumped)
			{
				#ifdef _WIN32
					bAVIDumping = AVIDump::Start(EmuWindow::GetParentWnd(), w, h);
				#else
					bAVIDumping = AVIDump::Start(w, h);
				#endif
				if (!bAVIDumping)
					OSD::AddMessage("AVIDump Start failed", 2000);
				else
				{
					OSD::AddMessage(StringFromFormat(
								"Dumping Frames to \"%sframedump0.avi\" (%dx%d RGB24)",
								File::GetUserPath(D_DUMPFRAMES_IDX).c_str(), w, h).c_str(), 2000);
				}
			}
			if (bAVIDumping)
			{
				#ifdef _WIN32
					AVIDump::AddFrame(frame_data);
				#else
					FlipImageData((u8*)frame_data, w, h);
					AVIDump::AddFrame((u8*)frame_data, w, h);
				#endif
			}

			bLastFrameDumped = true;
		}
		else
			NOTICE_LOG(VIDEO, "Error reading framebuffer");
	}
	else
	{
		if (bLastFrameDumped && bAVIDumping)
		{
			if (frame_data)
			{
				delete[] frame_data;
				frame_data = NULL;
				w = h = 0;
			}
			AVIDump::Stop();
			bAVIDumping = false;
			OSD::AddMessage("Stop dumping frames", 2000);
		}
		bLastFrameDumped = false;
	}
#else
	if (g_ActiveConfig.bDumpFrames)
	{
		std::lock_guard<std::mutex> lk(s_criticalScreenshot);
		std::string movie_file_name;
		w = GetTargetRectangle().GetWidth();
		h = GetTargetRectangle().GetHeight();
		frame_data = new char[3 * w * h];
		glPixelStorei(GL_PACK_ALIGNMENT, 1);
		glReadPixels(GetTargetRectangle().left, GetTargetRectangle().bottom, w, h, GL_BGR, GL_UNSIGNED_BYTE, frame_data);
		if (GL_REPORT_ERROR() == GL_NO_ERROR)
		{
			if (!bLastFrameDumped)
			{
				movie_file_name = File::GetUserPath(D_DUMPFRAMES_IDX) + "framedump.raw";
				pFrameDump.Open(movie_file_name, "wb");
				if (!pFrameDump)
					OSD::AddMessage("Error opening framedump.raw for writing.", 2000);
				else
				{
					char msg [255];
					sprintf(msg, "Dumping Frames to \"%s\" (%dx%d RGB24)", movie_file_name.c_str(), w, h);
					OSD::AddMessage(msg, 2000);
				}
			}
			if (pFrameDump)
			{
				FlipImageData((u8*)frame_data, w, h);
				pFrameDump.WriteBytes(frame_data, w * 3 * h);
				pFrameDump.Flush();
			}
			bLastFrameDumped = true;
		}

		delete[] frame_data;
	}
	else
	{
		if (bLastFrameDumped)
			pFrameDump.Close();
		bLastFrameDumped = false;
	}
#endif

	// Finish up the current frame, print some stats

	SetWindowSize(fbWidth, fbHeight);

	GLInterface->Update(); // just updates the render window position and the backbuffer size

	bool xfbchanged = false;

	if (FramebufferManagerBase::LastXfbWidth() != fbWidth || FramebufferManagerBase::LastXfbHeight() != fbHeight)
	{
		xfbchanged = true;
		unsigned int const last_w = (fbWidth < 1 || fbWidth > MAX_XFB_WIDTH) ? MAX_XFB_WIDTH : fbWidth;
		unsigned int const last_h = (fbHeight < 1 || fbHeight > MAX_XFB_HEIGHT) ? MAX_XFB_HEIGHT : fbHeight;
		FramebufferManagerBase::SetLastXfbWidth(last_w);
		FramebufferManagerBase::SetLastXfbHeight(last_h);
	}

	bool WindowResized = false;
	int W = (int)GLInterface->GetBackBufferWidth();
	int H = (int)GLInterface->GetBackBufferHeight();
	if (W != s_backbuffer_width || H != s_backbuffer_height || s_LastEFBScale != g_ActiveConfig.iEFBScale)
	{
		WindowResized = true;
		s_backbuffer_width = W;
		s_backbuffer_height = H;
		s_LastEFBScale = g_ActiveConfig.iEFBScale;
	}

	if (xfbchanged || WindowResized || (s_LastMultisampleMode != g_ActiveConfig.iMultisampleMode))
	{
		UpdateDrawRectangle(s_backbuffer_width, s_backbuffer_height);

		if (CalculateTargetSize(s_backbuffer_width, s_backbuffer_height) || s_LastMultisampleMode != g_ActiveConfig.iMultisampleMode)
		{
			s_LastMultisampleMode = g_ActiveConfig.iMultisampleMode;
			s_MSAASamples = GetNumMSAASamples(s_LastMultisampleMode);
			s_MSAACoverageSamples = GetNumMSAACoverageSamples(s_LastMultisampleMode);

			delete g_framebuffer_manager;
			g_framebuffer_manager = new FramebufferManager(s_target_width, s_target_height,
				s_MSAASamples, s_MSAACoverageSamples);
		}
	}

	if (XFBWrited)
		s_fps = UpdateFPSCounter();
	// ---------------------------------------------------------------------
	GL_REPORT_ERRORD();
	
	glEnable(GL_BLEND);
	glBlendFunc(GL_SRC_ALPHA, GL_ONE_MINUS_SRC_ALPHA);

	DrawDebugText();
	DrawDebugInfo();

	GL_REPORT_ERRORD();

	OSD::DrawMessages();
	GL_REPORT_ERRORD();

	// Copy the rendered frame to the real window
	GLInterface->Swap();

	GL_REPORT_ERRORD();

	// Clear framebuffer
	if(!g_ActiveConfig.bAnaglyphStereo)
	{
		glClearColor(0, 0, 0, 0);
		glClear(GL_COLOR_BUFFER_BIT);
	}

	GL_REPORT_ERRORD();

	// Clean out old stuff from caches. It's not worth it to clean out the shader caches.
	DLCache::ProgressiveCleanup();
	TextureCache::Cleanup();

	frameCount++;

	GFX_DEBUGGER_PAUSE_AT(NEXT_FRAME, true);

	// Begin new frame
	// Set default viewport and scissor, for the clear to work correctly
	// New frame
	stats.ResetFrame();

	// Render to the framebuffer.
	FramebufferManager::SetFramebuffer(0);

	GL_REPORT_ERRORD();

	RestoreAPIState();

	GL_REPORT_ERRORD();
	g_Config.iSaveTargetId = 0;

	UpdateActiveConfig();
	TextureCache::OnConfigChanged(g_ActiveConfig);

	// For testing zbuffer targets.
	// Renderer::SetZBufferRender();
	// SaveTexture("tex.tga", GL_TEXTURE_RECTANGLE_ARB, s_FakeZTarget,
	//	      GetTargetWidth(), GetTargetHeight());
	Core::Callback_VideoCopiedToXFB(XFBWrited || (g_ActiveConfig.bUseXFB && g_ActiveConfig.bUseRealXFB));
	XFBWrited = false;

	// Invalidate EFB cache
	ClearEFBCache();
}

// ALWAYS call RestoreAPIState for each ResetAPIState call you're doing
void Renderer::ResetAPIState()
{
	// Gets us to a reasonably sane state where it's possible to do things like
	// image copies with textured quads, etc.
	glDisable(GL_SCISSOR_TEST);
	glDisable(GL_DEPTH_TEST);
	glDisable(GL_CULL_FACE);
	glDisable(GL_BLEND);
	glDepthMask(GL_FALSE);
	glColorMask(GL_TRUE, GL_TRUE, GL_TRUE, GL_TRUE);
}

void Renderer::RestoreAPIState()
{
	// Gets us back into a more game-like state.
	glEnable(GL_SCISSOR_TEST);
	SetGenerationMode();
	BPFunctions::SetScissor();
	SetColorMask();
	SetDepthMode();
	SetBlendMode(true);
	VertexShaderManager::SetViewportChanged();

	glPolygonMode(GL_FRONT_AND_BACK, g_ActiveConfig.bWireFrame ? GL_LINE : GL_FILL);
	
	VertexManager *vm = (OGL::VertexManager*)g_vertex_manager;
	glBindBuffer(GL_ARRAY_BUFFER, vm->m_vertex_buffers);
	vm->m_last_vao = 0;
	
	TextureCache::SetStage();
}

void Renderer::SetGenerationMode()
{
	// none, ccw, cw, ccw
	if (bpmem.genMode.cullmode > 0)
	{
		glEnable(GL_CULL_FACE);
		glFrontFace(bpmem.genMode.cullmode == 2 ? GL_CCW : GL_CW);
	}
	else
		glDisable(GL_CULL_FACE);
}

void Renderer::SetDepthMode()
{
	const GLenum glCmpFuncs[8] =
	{
		GL_NEVER,
		GL_LESS,
		GL_EQUAL,
		GL_LEQUAL,
		GL_GREATER,
		GL_NOTEQUAL,
		GL_GEQUAL,
		GL_ALWAYS
	};

	if (bpmem.zmode.testenable)
	{
		glEnable(GL_DEPTH_TEST);
		glDepthMask(bpmem.zmode.updateenable ? GL_TRUE : GL_FALSE);
		glDepthFunc(glCmpFuncs[bpmem.zmode.func]);
	}
	else
	{
		// if the test is disabled write is disabled too
		glDisable(GL_DEPTH_TEST);
		glDepthMask(GL_FALSE);
	}
}

void Renderer::SetLogicOpMode()
{
	const GLenum glLogicOpCodes[16] =
	{
		GL_CLEAR,
		GL_AND,
		GL_AND_REVERSE,
		GL_COPY,
		GL_AND_INVERTED,
		GL_NOOP,
		GL_XOR,
		GL_OR,
		GL_NOR,
		GL_EQUIV,
		GL_INVERT,
		GL_OR_REVERSE,
		GL_COPY_INVERTED,
		GL_OR_INVERTED,
		GL_NAND,
		GL_SET
	};

	if (bpmem.blendmode.logicopenable)
	{
		glEnable(GL_COLOR_LOGIC_OP);
		glLogicOp(glLogicOpCodes[bpmem.blendmode.logicmode]);
	}
	else
	{
		glDisable(GL_COLOR_LOGIC_OP);
	}
}

void Renderer::SetDitherMode()
{
	if (bpmem.blendmode.dither)
		glEnable(GL_DITHER);
	else
		glDisable(GL_DITHER);
}

void Renderer::SetLineWidth()
{
	float fratio = xfregs.viewport.wd != 0 ?
		((float)Renderer::GetTargetWidth() / EFB_WIDTH) : 1.0f;
	if (bpmem.lineptwidth.linesize > 0)
		// scale by ratio of widths
		glLineWidth((float)bpmem.lineptwidth.linesize * fratio / 6.0f);
	if (bpmem.lineptwidth.pointsize > 0)
		glPointSize((float)bpmem.lineptwidth.pointsize * fratio / 6.0f);
}

void Renderer::SetSamplerState(int stage, int texindex)
{
	// TODO
}

void Renderer::SetInterlacingMode()
{
	// TODO
}

void Renderer::FlipImageData(u8 *data, int w, int h)
{
	// Flip image upside down. Damn OpenGL.
	for (int y = 0; y < h / 2; y++)
	{
		for(int x = 0; x < w; x++)
		{
			std::swap(data[(y * w + x) * 3],     data[((h - 1 - y) * w + x) * 3]);
			std::swap(data[(y * w + x) * 3 + 1], data[((h - 1 - y) * w + x) * 3 + 1]);
			std::swap(data[(y * w + x) * 3 + 2], data[((h - 1 - y) * w + x) * 3 + 2]);
		}
	}
}

}

// TODO: remove
extern bool g_aspect_wide;

#if defined(HAVE_WX) && HAVE_WX
void TakeScreenshot(ScrStrct* threadStruct)
{
	// These will contain the final image size
	float FloatW = (float)threadStruct->W;
	float FloatH = (float)threadStruct->H;

	// Handle aspect ratio for the final ScrStrct to look exactly like what's on screen.
	if (g_ActiveConfig.iAspectRatio != ASPECT_STRETCH)
	{
		bool use16_9 = g_aspect_wide;

		// Check for force-settings and override.
		if (g_ActiveConfig.iAspectRatio == ASPECT_FORCE_16_9)
			use16_9 = true;
		else if (g_ActiveConfig.iAspectRatio == ASPECT_FORCE_4_3)
			use16_9 = false;

		float Ratio = (FloatW / FloatH) / (!use16_9 ? (4.0f / 3.0f) : (16.0f / 9.0f));

		// If ratio > 1 the picture is too wide and we have to limit the width.
		if (Ratio > 1)
			FloatW /= Ratio;
		// ratio == 1 or the image is too high, we have to limit the height.
		else
			FloatH *= Ratio;

		// This is a bit expensive on high resolutions
		threadStruct->img->Rescale((int)FloatW, (int)FloatH, wxIMAGE_QUALITY_HIGH);
	}

	// Save the screenshot and finally kill the wxImage object
	// This is really expensive when saving to PNG, but not at all when using BMP
	threadStruct->img->SaveFile(wxString::FromAscii(threadStruct->filename.c_str()),
		wxBITMAP_TYPE_PNG);
	threadStruct->img->Destroy();

	// Show success messages
	OSD::AddMessage(StringFromFormat("Saved %i x %i %s", (int)FloatW, (int)FloatH,
		threadStruct->filename.c_str()).c_str(), 2000);
	delete threadStruct;
}
#endif

namespace OGL
{

bool Renderer::SaveScreenshot(const std::string &filename, const TargetRectangle &back_rc)
{
	u32 W = back_rc.GetWidth();
	u32 H = back_rc.GetHeight();
	u8 *data = (u8 *)malloc((sizeof(u8) * 3 * W * H));
	glPixelStorei(GL_PACK_ALIGNMENT, 1);

	glReadPixels(back_rc.left, back_rc.bottom, W, H, GL_RGB, GL_UNSIGNED_BYTE, data);

	// Show failure message
	if (GL_REPORT_ERROR() != GL_NO_ERROR)
	{
		free(data);
		OSD::AddMessage("Error capturing or saving screenshot.", 2000);
		return false;
	}

	// Turn image upside down
	FlipImageData(data, W, H);

#if defined(HAVE_WX) && HAVE_WX
	// Create wxImage
	wxImage *a = new wxImage(W, H, data);

	if (scrshotThread.joinable())
		scrshotThread.join();

	ScrStrct *threadStruct = new ScrStrct;
	threadStruct->filename = filename;
	threadStruct->img = a;
	threadStruct->H = H; threadStruct->W = W;

	scrshotThread = std::thread(TakeScreenshot, threadStruct);
#ifdef _WIN32
	SetThreadPriority(scrshotThread.native_handle(), THREAD_PRIORITY_BELOW_NORMAL);
#endif
	bool result = true;

	OSD::AddMessage("Saving Screenshot... ", 2000);

#else
	bool result = SaveTGA(filename.c_str(), W, H, data);
	free(data);
#endif

	return result;
}

}<|MERGE_RESOLUTION|>--- conflicted
+++ resolved
@@ -283,23 +283,7 @@
 
 	// Handle VSync on/off
 	int swapInterval = g_ActiveConfig.bVSync ? 1 : 0;
-<<<<<<< HEAD
-	NSOpenGLContext *ctx = GLWin.cocoaCtx;
-	[ctx setValues: &swapInterval forParameter: NSOpenGLCPSwapInterval];
-#elif defined _WIN32
-	if (WGLEW_EXT_swap_control)
-		wglSwapIntervalEXT(g_ActiveConfig.bVSync ? 1 : 0);
-	else
-		ERROR_LOG(VIDEO, "No support for SwapInterval (framerate clamped to monitor refresh rate).");
-#elif defined(HAVE_X11) && HAVE_X11
-	if (glXSwapIntervalSGI)
-		glXSwapIntervalSGI(g_ActiveConfig.bVSync ? 1 : 0);
-	else
-		ERROR_LOG(VIDEO, "No support for SwapInterval (framerate clamped to monitor refresh rate).");
-#endif
-=======
 	GLInterface->SwapInterval(swapInterval);
->>>>>>> d0ea94a2
 
 	// check the max texture width and height
 	GLint max_texture_size;
@@ -896,15 +880,13 @@
 
 void Renderer::SetBlendMode(bool forceUpdate)
 {
-<<<<<<< HEAD
 	bool useDstAlpha = !g_ActiveConfig.bDstAlphaPass && bpmem.dstalpha.enable && bpmem.blendmode.alphaupdate
 		&& bpmem.zcontrol.pixel_format == PIXELFMT_RGBA6_Z24;
 	bool useDualSource = useDstAlpha && g_ActiveConfig.backend_info.bSupportsDualSourceBlend;
 	
-=======
 	// Our render target always uses an alpha channel, so we need to override the blend functions to assume a destination alpha of 1 if the render target isn't supposed to have an alpha channel
 	// Example: D3DBLEND_DESTALPHA needs to be D3DBLEND_ONE since the result without an alpha channel is assumed to always be 1.
-    bool target_has_alpha = bpmem.zcontrol.pixel_format == PIXELFMT_RGBA6_Z24;
+	bool target_has_alpha = bpmem.zcontrol.pixel_format == PIXELFMT_RGBA6_Z24;
 	const GLenum glSrcFactors[8] =
 	{
 		GL_ZERO,
@@ -928,7 +910,6 @@
 		(target_has_alpha) ? GL_ONE_MINUS_DST_ALPHA : (GLenum)GL_ZERO
 	};
 
->>>>>>> d0ea94a2
 	// blend mode bit mask
 	// 0 - blend enable
 	// 1 - dst alpha enabled
@@ -960,58 +941,33 @@
 		GLenum equation = newval & 4 ? GL_FUNC_REVERSE_SUBTRACT : GL_FUNC_ADD;
 		GLenum equationAlpha = useDualSource ? GL_FUNC_ADD : equation;
 		
-		if (g_ActiveConfig.backend_info.bSupportsDualSourceBlend)
-			glBlendEquationSeparate(equation, equationAlpha);
-		else
-			glBlendEquation(newval & 4 ? GL_FUNC_REVERSE_SUBTRACT : GL_FUNC_ADD);
+		glBlendEquationSeparate(equation, equationAlpha);
 	}
 
 	if (changes & 0x1FA)
 	{
-<<<<<<< HEAD
-		if (g_ActiveConfig.backend_info.bSupportsDualSourceBlend)
-=======
 		GLenum srcFactor = glSrcFactors[(newval >> 3) & 7];
 		GLenum dstFactor = glDestFactors[(newval >> 6) & 7];
-#ifdef USE_DUAL_SOURCE_BLEND
 		GLenum srcFactorAlpha = srcFactor;
 		GLenum dstFactorAlpha = dstFactor;
 		if (useDualSource)
->>>>>>> d0ea94a2
 		{
-			GLenum srcFactor = glSrcFactors[(newval >> 3) & 7];
-			GLenum srcFactorAlpha = srcFactor;
-			GLenum dstFactor = glDestFactors[(newval >> 6) & 7];
-			GLenum dstFactorAlpha = dstFactor;
-			if (useDualSource)
-			{
-				srcFactorAlpha = GL_ONE;
-				dstFactorAlpha = GL_ZERO;
-
-				if (srcFactor == GL_SRC_ALPHA)
-					srcFactor = GL_SRC1_ALPHA;
-				else if (srcFactor == GL_ONE_MINUS_SRC_ALPHA)
-					srcFactor = GL_ONE_MINUS_SRC1_ALPHA;
-
-				if (dstFactor == GL_SRC_ALPHA)
-					dstFactor = GL_SRC1_ALPHA;
-				else if (dstFactor == GL_ONE_MINUS_SRC_ALPHA)
-					dstFactor = GL_ONE_MINUS_SRC1_ALPHA;
-			}
-
-<<<<<<< HEAD
-			// blend RGB change
-			glBlendFuncSeparate(srcFactor, dstFactor, srcFactorAlpha, dstFactorAlpha);
+			srcFactorAlpha = GL_ONE;
+			dstFactorAlpha = GL_ZERO;
+
+			if (srcFactor == GL_SRC_ALPHA)
+				srcFactor = GL_SRC1_ALPHA;
+			else if (srcFactor == GL_ONE_MINUS_SRC_ALPHA)
+				srcFactor = GL_ONE_MINUS_SRC1_ALPHA;
+
+			if (dstFactor == GL_SRC_ALPHA)
+				dstFactor = GL_SRC1_ALPHA;
+			else if (dstFactor == GL_ONE_MINUS_SRC_ALPHA)
+				dstFactor = GL_ONE_MINUS_SRC1_ALPHA;
 		}
-		else
-			glBlendFunc(glSrcFactors[(newval >> 3) & 7], glDestFactors[(newval >> 6) & 7]);
-=======
+		
 		// blend RGB change
 		glBlendFuncSeparate(srcFactor, dstFactor, srcFactorAlpha, dstFactorAlpha);
-#else
-		glBlendFunc(srcFactor, dstFactor);
-#endif
->>>>>>> d0ea94a2
 	}
 
 	s_blendMode = newval;
