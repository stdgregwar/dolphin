// Copyright 2016 Dolphin Emulator Project
// Licensed under GPLv2+
// Refer to the license.txt file included.

#include <QComboBox>
#include <QCryptographicHash>
#include <QDir>
#include <QFileDialog>
#include <QFormLayout>
#include <QGroupBox>
#include <QLabel>
#include <QLineEdit>
#include <QProgressDialog>
#include <QPushButton>
#include <QTextEdit>

#include "Core/ConfigManager.h"

#include "DiscIO/Blob.h"
#include "DiscIO/Enums.h"

#include "DolphinQt/Config/InfoWidget.h"
#include "DolphinQt/QtUtils/ImageConverter.h"

#include "UICommon/UICommon.h"

InfoWidget::InfoWidget(const UICommon::GameFile& game) : m_game(game)
{
  QVBoxLayout* layout = new QVBoxLayout();

  layout->addWidget(CreateISODetails());

  if (!game.GetLanguages().empty())
    layout->addWidget(CreateBannerDetails());

  setLayout(layout);
}

QGroupBox* InfoWidget::CreateISODetails()
{
  const QString UNKNOWN_NAME = tr("Unknown");

  QGroupBox* group = new QGroupBox(tr("ISO Details"));
  QFormLayout* layout = new QFormLayout;

  layout->setFieldGrowthPolicy(QFormLayout::AllNonFixedFieldsGrow);

  QLineEdit* file_path = CreateValueDisplay(
      QStringLiteral("%1 (%2)")
          .arg(QDir::toNativeSeparators(QString::fromStdString(m_game.GetFilePath())))
          .arg(QString::fromStdString(UICommon::FormatSize(m_game.GetFileSize()))));

  const QString game_name = QString::fromStdString(m_game.GetInternalName());

  bool is_disc_based = m_game.GetPlatform() == DiscIO::Platform::GameCubeDisc ||
                       m_game.GetPlatform() == DiscIO::Platform::WiiDisc;

  QLineEdit* internal_name =
      CreateValueDisplay(is_disc_based ? tr("%1 (Disc %2, Revision %3)")
                                             .arg(game_name.isEmpty() ? UNKNOWN_NAME : game_name)
                                             .arg(m_game.GetDiscNumber())
                                             .arg(m_game.GetRevision()) :
                                         tr("%1 (Revision %3)")
                                             .arg(game_name.isEmpty() ? UNKNOWN_NAME : game_name)
                                             .arg(m_game.GetRevision()));

  QString game_id_string = QString::fromStdString(m_game.GetGameID());

  if (const u64 title_id = m_game.GetTitleID())
    game_id_string += QStringLiteral(" (%1)").arg(title_id, 16, 16, QLatin1Char('0'));

  QLineEdit* game_id = CreateValueDisplay(game_id_string);

  QLineEdit* country = CreateValueDisplay(DiscIO::GetName(m_game.GetCountry(), true));

  const std::string game_maker = m_game.GetMaker();

  QLineEdit* maker =
      CreateValueDisplay((game_maker.empty() ? UNKNOWN_NAME.toStdString() : game_maker) + " (" +
                         m_game.GetMakerID() + ")");

  layout->addRow(tr("Name:"), internal_name);
  layout->addRow(tr("File:"), file_path);
  layout->addRow(tr("Game ID:"), game_id);
  layout->addRow(tr("Country:"), country);
  layout->addRow(tr("Maker:"), maker);

  if (!m_game.GetApploaderDate().empty())
    layout->addRow(tr("Apploader Date:"), CreateValueDisplay(m_game.GetApploaderDate()));

  group->setLayout(layout);
  return group;
}

QGroupBox* InfoWidget::CreateBannerDetails()
{
  QGroupBox* group = new QGroupBox(tr("Banner Details"));
  QFormLayout* layout = new QFormLayout;

  layout->setFieldGrowthPolicy(QFormLayout::AllNonFixedFieldsGrow);

  CreateLanguageSelector();
  layout->addRow(tr("Show Language:"), m_language_selector);

  if (m_game.GetPlatform() == DiscIO::Platform::GameCubeDisc)
  {
    layout->addRow(tr("Name:"), m_name = CreateValueDisplay());
    layout->addRow(tr("Maker:"), m_maker = CreateValueDisplay());
    layout->addRow(tr("Description:"), m_description = new QTextEdit());
    m_description->setReadOnly(true);
  }
  else if (DiscIO::IsWii(m_game.GetPlatform()))
  {
    layout->addRow(tr("Name:"), m_name = CreateValueDisplay());
  }

  ChangeLanguage();

  QPixmap banner = ToQPixmap(m_game.GetBannerImage());
  if (!banner.isNull())
    layout->addRow(tr("Banner:"), CreateBannerGraphic(banner));

  group->setLayout(layout);
  return group;
}

QWidget* InfoWidget::CreateBannerGraphic(const QPixmap& image)
{
  QWidget* widget = new QWidget();
  QHBoxLayout* layout = new QHBoxLayout();

  QLabel* banner = new QLabel();
  banner->setPixmap(image);
  QPushButton* save = new QPushButton(tr("Save as..."));
  connect(save, &QPushButton::clicked, this, &InfoWidget::SaveBanner);

  layout->addWidget(banner);
  layout->addWidget(save);
  widget->setLayout(layout);
  return widget;
}

void InfoWidget::SaveBanner()
{
  QString path = QFileDialog::getSaveFileName(this, tr("Select a File"), QDir::currentPath(),
                                              tr("PNG image file (*.png);; All Files (*)"));
  ToQPixmap(m_game.GetBannerImage()).save(path, "PNG");
}

QLineEdit* InfoWidget::CreateValueDisplay(const QString& value)
{
  QLineEdit* value_display = new QLineEdit(value, this);
  value_display->setReadOnly(true);
  value_display->setCursorPosition(0);
  return value_display;
}

QLineEdit* InfoWidget::CreateValueDisplay(const std::string& value)
{
  return CreateValueDisplay(QString::fromStdString(value));
}

void InfoWidget::CreateLanguageSelector()
{
  const bool is_wii = DiscIO::IsWii(m_game.GetPlatform());
  const DiscIO::Language preferred_language = SConfig::GetInstance().GetCurrentLanguage(is_wii);

  m_language_selector = new QComboBox();
  for (DiscIO::Language language : m_game.GetLanguages())
  {
    m_language_selector->addItem(QString::fromStdString(DiscIO::GetName(language, true)),
                                 static_cast<int>(language));
    if (language == preferred_language)
      m_language_selector->setCurrentIndex(m_language_selector->count() - 1);
  }
  if (m_language_selector->count() == 1)
    m_language_selector->setDisabled(true);

  connect(m_language_selector,
          static_cast<void (QComboBox::*)(int)>(&QComboBox::currentIndexChanged), this,
          &InfoWidget::ChangeLanguage);
}

void InfoWidget::ChangeLanguage()
{
  DiscIO::Language language =
      static_cast<DiscIO::Language>(m_language_selector->currentData().toInt());
<<<<<<< HEAD

  if (m_name)
    m_name->setText(QString::fromStdString(m_game.GetLongName(language)));

  if (m_maker)
    m_maker->setText(QString::fromStdString(m_game.GetLongMaker(language)));

  if (m_description)
    m_description->setText(QString::fromStdString(m_game.GetDescription(language)));
}

QWidget* InfoWidget::CreateChecksumComputer()
{
  QWidget* widget = new QWidget();
  QHBoxLayout* layout = new QHBoxLayout();
  layout->setContentsMargins(0, 0, 0, 0);

  m_checksum_result = new QLineEdit();
  m_checksum_result->setReadOnly(true);
  QPushButton* calculate = new QPushButton(tr("Compute"));
  connect(calculate, &QPushButton::clicked, this, &InfoWidget::ComputeChecksum);
  layout->addWidget(m_checksum_result);
  layout->addWidget(calculate);

  widget->setLayout(layout);
  return widget;
}

void InfoWidget::ComputeChecksum()
{
  QCryptographicHash hash(QCryptographicHash::Md5);
  hash.reset();
  std::unique_ptr<DiscIO::BlobReader> file(DiscIO::CreateBlobReader(m_game.GetFilePath()));
  std::vector<u8> file_data(8 * 1080 * 1080);  // read 1MB at a time
  u64 game_size = file->GetDataSize();
  u64 read_offset = 0;

  // a maximum of 1000 is used instead of game_size because otherwise 8GB games overflow the int
  // typed maximum parameter
  QProgressDialog* progress =
      new QProgressDialog(tr("Computing MD5 Checksum"), tr("Cancel"), 0, 1000, this);
  progress->setWindowTitle(tr("Computing MD5 Checksum"));
  progress->setWindowFlags(progress->windowFlags() & ~Qt::WindowContextHelpButtonHint);
  progress->setMinimumDuration(500);
  progress->setWindowModality(Qt::WindowModal);
  while (read_offset < game_size)
  {
    progress->setValue(static_cast<double>(read_offset) / static_cast<double>(game_size) * 1000);
    if (progress->wasCanceled())
      return;

    u64 read_size = std::min<u64>(file_data.size(), game_size - read_offset);
    file->Read(read_offset, read_size, file_data.data());
    hash.addData(reinterpret_cast<char*>(file_data.data()), read_size);
    read_offset += read_size;
  }
  m_checksum_result->setText(QString::fromUtf8(hash.result().toHex()));
  Q_ASSERT(read_offset == game_size);
  progress->setValue(1000);
=======
  m_name->setText(QString::fromStdString(m_game.GetLongName(language)));
  m_maker->setText(QString::fromStdString(m_game.GetLongMaker(language)));
  m_description->setText(QString::fromStdString(m_game.GetDescription(language)));
>>>>>>> 8709b21a
}<|MERGE_RESOLUTION|>--- conflicted
+++ resolved
@@ -185,7 +185,6 @@
 {
   DiscIO::Language language =
       static_cast<DiscIO::Language>(m_language_selector->currentData().toInt());
-<<<<<<< HEAD
 
   if (m_name)
     m_name->setText(QString::fromStdString(m_game.GetLongName(language)));
@@ -195,59 +194,4 @@
 
   if (m_description)
     m_description->setText(QString::fromStdString(m_game.GetDescription(language)));
-}
-
-QWidget* InfoWidget::CreateChecksumComputer()
-{
-  QWidget* widget = new QWidget();
-  QHBoxLayout* layout = new QHBoxLayout();
-  layout->setContentsMargins(0, 0, 0, 0);
-
-  m_checksum_result = new QLineEdit();
-  m_checksum_result->setReadOnly(true);
-  QPushButton* calculate = new QPushButton(tr("Compute"));
-  connect(calculate, &QPushButton::clicked, this, &InfoWidget::ComputeChecksum);
-  layout->addWidget(m_checksum_result);
-  layout->addWidget(calculate);
-
-  widget->setLayout(layout);
-  return widget;
-}
-
-void InfoWidget::ComputeChecksum()
-{
-  QCryptographicHash hash(QCryptographicHash::Md5);
-  hash.reset();
-  std::unique_ptr<DiscIO::BlobReader> file(DiscIO::CreateBlobReader(m_game.GetFilePath()));
-  std::vector<u8> file_data(8 * 1080 * 1080);  // read 1MB at a time
-  u64 game_size = file->GetDataSize();
-  u64 read_offset = 0;
-
-  // a maximum of 1000 is used instead of game_size because otherwise 8GB games overflow the int
-  // typed maximum parameter
-  QProgressDialog* progress =
-      new QProgressDialog(tr("Computing MD5 Checksum"), tr("Cancel"), 0, 1000, this);
-  progress->setWindowTitle(tr("Computing MD5 Checksum"));
-  progress->setWindowFlags(progress->windowFlags() & ~Qt::WindowContextHelpButtonHint);
-  progress->setMinimumDuration(500);
-  progress->setWindowModality(Qt::WindowModal);
-  while (read_offset < game_size)
-  {
-    progress->setValue(static_cast<double>(read_offset) / static_cast<double>(game_size) * 1000);
-    if (progress->wasCanceled())
-      return;
-
-    u64 read_size = std::min<u64>(file_data.size(), game_size - read_offset);
-    file->Read(read_offset, read_size, file_data.data());
-    hash.addData(reinterpret_cast<char*>(file_data.data()), read_size);
-    read_offset += read_size;
-  }
-  m_checksum_result->setText(QString::fromUtf8(hash.result().toHex()));
-  Q_ASSERT(read_offset == game_size);
-  progress->setValue(1000);
-=======
-  m_name->setText(QString::fromStdString(m_game.GetLongName(language)));
-  m_maker->setText(QString::fromStdString(m_game.GetLongMaker(language)));
-  m_description->setText(QString::fromStdString(m_game.GetDescription(language)));
->>>>>>> 8709b21a
 }